--- conflicted
+++ resolved
@@ -1,9 +1,6 @@
 # Tensor Network Contraction Order Optimization
 
-<<<<<<< HEAD
-This project provides entry points into three tensor network contraction complexity minimization programs, but primarily serves to provide a means to confirm the theoretical conclusions of [***Carving-width and contraction trees for tensor networks***](https://arxiv.org/abs/1908.11034).
-=======
-This project provides a suite of tools to help minimize both the time and space complexity associated with tensor network contractions. This source primarily provides a means to empirically confirm the theoretical results of [***Carving-width and contraction trees for tensor networks***](https://arxiv.org/abs/1908.11034).
+This project provides entry points into three tensor network contraction complexity minimization programs, and primarily serves to provide a means to confirm the theoretical conclusions of [***Carving-width and contraction trees for tensor networks***](https://arxiv.org/abs/1908.11034).
 
 ## BibTex (preprint)
 
@@ -15,7 +12,6 @@
   year={2019}
 }
 ```
->>>>>>> f587f1f3
 
 ## License
 
